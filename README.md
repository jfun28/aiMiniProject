# 전기차 시장 트렌드 분석 Multi-Agent 시스템

LangGraph 기반의 Fan-out/Fan-in 패턴을 사용한 전기차 시장 종합 분석 시스템입니다.

## 🏗️ 시스템 구조

```
시작
  ↓
Supervisor Agent (조정자)
  ↓
Fan-out (병렬 실행)
  ├─ 여론조사 Agent
  ├─ Market 분석 Agent  
  ├─ 정책 분석 Agent
  └─ 기업 분석 Agent
  ↓
Fan-in (결과 수집)
  ↓
Supervisor Agent (통합)
  ↓
Report Generator Agent
  ↓
최종 리포트 생성 (PDF)
```

<<<<<<< HEAD
## 📊 에이전트 구성

### 1. Survey Agent (여론조사 분석)
- **기능**: 소비자 인식 및 여론 분석
- **데이터 소스**: 네이버 뉴스, YouTube 댓글, Twitter 댓글 
- **분석 내용**:
  - 구매 의향 및 브랜드 선호도
  - 구매 결정 요인
  - 소비자 우려 요소 (주행거리, 충전, 비용, 배터리 수명)

### 2. Market Agent (시장 현황 분석)
- **기능**: 글로벌 및 지역별 시장 현황 분석
- **분석 지역**: 글로벌, 북미, 유럽, 아시아, 한국
- **분석 내용**:
  - 시장 규모 및 성장률
  - 지역별 판매량 및 점유율
  - 가격 트렌드

### 3. Policy Agent (정책 및 규제 분석)
- **기능**: 각국 정책 및 규제 환경 분석
- **분석 내용**:
  - 보조금 정책
  - 내연기관 규제
  - 충전 인프라 정책
  - 세제 혜택

### 4. Company Agent (기업 분석)
- **기능**: 주요 제조사 및 배터리 공급사 분석
- **분석 대상**:
  - 전기차 제조사: Tesla, GM, Ford 등
  - 배터리 공급사: CATL, LG에너지솔루션, TSMC 등
- **분석 내용**:
  - 기업별 시장 점유율 및 전략
  - 공급망 구조
  - 재무 현황 및 전망

### 5. Report Generator Agent (보고서 생성)
- **기능**: 4개 에이전트 결과 통합 및 종합 보고서 생성
- **출력 형식**: Markdown, PDF
- **보고서 구성**:
  - Executive Summary
  - 글로벌 시장 현황
  - 산업 주요 트렌드
  - 소비자 인식 분석
  - 주요 기업 및 공급망 분석
  - 정책 및 규제 환경
  - 시장 전망 및 투자 시사점
  - 결론 및 제언


## 📁 프로젝트 구조
=======
## Architecture
<img width="600" alt="전기차 flow_v0 1" src="https://github.com/user-attachments/assets/8cc3e596-561b-433d-b1c5-34f542f89266" />

### Workflow 설명

1. **Supervisor**: 전체 워크플로우 시작 및 Phase 1 에이전트 호출
2. **Phase 1 Fan-out**: 4개 에이전트가 병렬로 독립적 분석 수행
3. **Phase 1 Aggregator**: 4개 에이전트 결과 수집 및 검증
4. **Phase 2**: 기업 분석 결과를 활용하여 주가 밸류에이션 분석
5. **Final Aggregator**: 전체 결과 통합
6. **Report Generator**: LLM 기반 종합 리포트 작성

## Directory Structure
>>>>>>> a02a88e3

```
aiMiniProject2/
├── main.py                         # 🎯 메인 실행 파일 (진입점)
├── state.py                        # 상태 관리 (SupervisedState, AgentResult)
├── requirements.txt                # 패키지 의존성
├── README.md                       # 프로젝트 문서
│
├── agents/                         # 🤖 에이전트 모듈
│   ├── supervisorAgent.py         # Supervisor Agent (조율자)
│   ├── reportGeneratorAgent.py    # Report Generator Agent
│   ├── surveyAgent.py             # 여론조사 에이전트
│   ├── marketAnalyzeAgent.py      # 시장 분석 에이전트
│   ├── policyAgent.py             # 정책 분석 에이전트
│   └── companyAgent.py            # 기업 분석 에이전트
│
├── prompts/                        # 📝 프롬프트 템플릿
│   ├── surveyAgent_prompt.py
│   ├── marketAnalyze_prompt.py
│   ├── policyAgent_prompt.py
│   ├── companyAgent_prompt.py
│   └── report_prompt.py           # 보고서 생성 프롬프트
│
├── utils/                          # 🔧 유틸리티
│   ├── pdf_generator.py           # PDF 생성
│   └── web_scraper.py
│
└── outputs/                        # 📂 출력 디렉토리
    ├── reports/                    # 생성된 보고서 (PDF, MD)
    └── logs/                       # 실행 로그
```
## Architecture

![alt text](<전기차 flow_v2.0.png>)


## Contributors 
- 정재민 : Agent 설계<|MERGE_RESOLUTION|>--- conflicted
+++ resolved
@@ -2,95 +2,161 @@
 
 LangGraph 기반의 Fan-out/Fan-in 패턴을 사용한 전기차 시장 종합 분석 시스템입니다.
 
-## 🏗️ 시스템 구조
+
+## 시스템 개요
+
+4개의 전문 에이전트가 병렬로 실행되어 전기차 시장을 다각도로 분석하고 통합 보고서를 생성합니다.
+
+### 주요 기능
+- ✅ 병렬 처리를 통한 빠른 분석
+- ✅ 실시간 웹 데이터 수집 (Tavily API)
+- ✅ 다각도 분석 (시장/정책/기업/여론)
+- ✅ 전문 보고서 생성 (PDF/Markdown)
+- ✅ 출처 추적 및 참고자료 제공
+
+## Overview
+
+- Method : AI Agent + Supervisor agent
+- Tools : Youtube API, Twitter API, Tavily web api
+
+
+## 🏗️ 아키텍처
 
 ```
-시작
+[시작] 
   ↓
-Supervisor Agent (조정자)
+[Decision: LLM이 필요한 에이전트 선택]
   ↓
-Fan-out (병렬 실행)
-  ├─ 여론조사 Agent
-  ├─ Market 분석 Agent  
-  ├─ 정책 분석 Agent
-  └─ 기업 분석 Agent
+[Fan-Out: 선택된 에이전트만 병렬 실행]
   ↓
-Fan-in (결과 수집)
+[Quality Check: 결과 품질 검증]
   ↓
-Supervisor Agent (통합)
+[품질 불충분?] → YES → [재시도] (최대 2회)
+  ↓ NO
+[Fan-In: 최종 결과 통합]
   ↓
-Report Generator Agent
-  ↓
-최종 리포트 생성 (PDF)
+[종료]
 ```
+## 에이전트 구성
 
-<<<<<<< HEAD
-## 📊 에이전트 구성
+### 1. 🗳️ Survey Agent (여론조사)
+**기능**: 소비자 인식 및 여론 분석
 
-### 1. Survey Agent (여론조사 분석)
-- **기능**: 소비자 인식 및 여론 분석
-- **데이터 소스**: 네이버 뉴스, YouTube 댓글, Twitter 댓글 
-- **분석 내용**:
-  - 구매 의향 및 브랜드 선호도
-  - 구매 결정 요인
-  - 소비자 우려 요소 (주행거리, 충전, 비용, 배터리 수명)
+**데이터 소스**:
+- 네이버 뉴스/댓글->Webcrawler 미구현으로 LLM 생성
+- YouTube 댓글 ->API 할당량 초과시 LLM 생성
+- Twitter 댓글 ->API 할당량 초과시 LLM 생성
 
-### 2. Market Agent (시장 현황 분석)
-- **기능**: 글로벌 및 지역별 시장 현황 분석
-- **분석 지역**: 글로벌, 북미, 유럽, 아시아, 한국
-- **분석 내용**:
-  - 시장 규모 및 성장률
-  - 지역별 판매량 및 점유율
-  - 가격 트렌드
+**분석 항목**:
+- 구매 의향 및 브랜드 선호도
+- 주요 우려사항 (배터리/충전/가격)
 
-### 3. Policy Agent (정책 및 규제 분석)
-- **기능**: 각국 정책 및 규제 환경 분석
-- **분석 내용**:
-  - 보조금 정책
-  - 내연기관 규제
-  - 충전 인프라 정책
-  - 세제 혜택
+### 2. 📈 Market Agent (시장 분석)
+**기능**: 글로벌/지역별 시장 현황 분석
 
-### 4. Company Agent (기업 분석)
-- **기능**: 주요 제조사 및 배터리 공급사 분석
-- **분석 대상**:
-  - 전기차 제조사: Tesla, GM, Ford 등
-  - 배터리 공급사: CATL, LG에너지솔루션, TSMC 등
-- **분석 내용**:
-  - 기업별 시장 점유율 및 전략
-  - 공급망 구조
-  - 재무 현황 및 전망
+**분석 지역**:
+- 글로벌, 북미, 유럽, 아시아, 한국
 
-### 5. Report Generator Agent (보고서 생성)
-- **기능**: 4개 에이전트 결과 통합 및 종합 보고서 생성
-- **출력 형식**: Markdown, PDF
-- **보고서 구성**:
-  - Executive Summary
-  - 글로벌 시장 현황
-  - 산업 주요 트렌드
-  - 소비자 인식 분석
-  - 주요 기업 및 공급망 분석
-  - 정책 및 규제 환경
-  - 시장 전망 및 투자 시사점
-  - 결론 및 제언
+**분석 항목**:
+- 시장 규모 및 성장률
+- 제조사별 점유율
+- 가격 트렌드
 
+### 3. ⚖️ Policy Agent (정책 분석)
+**기능**: 정부 정책 및 규제 환경 분석
+
+**분석 항목**:
+- 보조금 정책
+- 내연기관 규제
+- 충전 인프라 계획
+- 세제 혜택
+
+### 4. 🏭 Company Agent (기업 분석)
+**기능**: 제조사 및 배터리 공급망 분석
+
+**분석 대상**:
+- 제조사: Tesla, Hyundai, BYD 등
+- 배터리: CATL, LG에너지솔루션 등
+
+**분석 항목**:
+- 재무 지표 및 생산 능력
+- 기술 경쟁력 및 시장 전략
+
+### 5. 📝 Report Generator
+**기능**: 통합 보고서 생성
+
+**출력 형식**:
+- PDF (전문 포맷)
+- Markdown
+
+**보고서 구성**:
+- Executive Summary
+- 시장 현황 및 트렌드
+- 소비자 인식 분석
+- 기업 및 공급망 분석
+- 정책 환경
+- 투자 시사점
+## 에이전트 구성
+
+### 1. 🗳️ Survey Agent (여론조사)
+**기능**: 소비자 인식 및 여론 분석
+
+**데이터 소스**:
+- 네이버 뉴스/댓글 -> LLM 생성 webcrawler 구현 못함
+- YouTube 댓글 -> API 할당량 초과시 LLM 생성
+- Twitter(X)  -> API 할당량 초과시 LLM 생성
+
+**분석 항목**:
+- 구매 의향 및 브랜드 선호도
+- 주요 우려사항 (배터리/충전/가격)
+
+### 2. 📈 Market Agent (시장 분석)
+**기능**: 글로벌/지역별 시장 현황 분석
+
+**분석 지역**:
+- 글로벌, 북미, 유럽, 아시아, 한국
+
+**분석 항목**:
+- 시장 규모 및 성장률
+- 제조사별 점유율
+- 가격 트렌드
+
+### 3. ⚖️ Policy Agent (정책 분석)
+**기능**: 정부 정책 및 규제 환경 분석
+
+**분석 항목**:
+- 보조금 정책
+- 내연기관 규제
+- 충전 인프라 계획
+- 세제 혜택
+
+### 4. 🏭 Company Agent (기업 분석)
+**기능**: 제조사 및 배터리 공급망 분석
+
+**분석 대상**:
+- 제조사: Tesla, Hyundai, BYD 등
+- 배터리: CATL, LG에너지솔루션 등
+
+**분석 항목**:
+- 재무 지표 및 생산 능력
+- 기술 경쟁력 및 시장 전략
+
+### 5. 📝 Report Generator
+**기능**: 통합 보고서 생성
+
+**출력 형식**:
+- PDF (전문 포맷)
+- Markdown
+
+**보고서 구성**:
+- Executive Summary
+- 시장 현황 및 트렌드
+- 소비자 인식 분석
+- 기업 및 공급망 분석
+- 정책 환경
+- 투자 시사점
 
 ## 📁 프로젝트 구조
-=======
-## Architecture
-<img width="600" alt="전기차 flow_v0 1" src="https://github.com/user-attachments/assets/8cc3e596-561b-433d-b1c5-34f542f89266" />
-
-### Workflow 설명
-
-1. **Supervisor**: 전체 워크플로우 시작 및 Phase 1 에이전트 호출
-2. **Phase 1 Fan-out**: 4개 에이전트가 병렬로 독립적 분석 수행
-3. **Phase 1 Aggregator**: 4개 에이전트 결과 수집 및 검증
-4. **Phase 2**: 기업 분석 결과를 활용하여 주가 밸류에이션 분석
-5. **Final Aggregator**: 전체 결과 통합
-6. **Report Generator**: LLM 기반 종합 리포트 작성
-
-## Directory Structure
->>>>>>> a02a88e3
 
 ```
 aiMiniProject2/
